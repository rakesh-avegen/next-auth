/// Note: fetch() is built in to Next.js 9.4
//
// Note about signIn() and signOut() methods:
//
// On signIn() and signOut() we pass 'json: true' to request a response in JSON
// instead of HTTP as redirect URLs on other domains are not returned to
// requests made using the fetch API in the browser, and we need to ask the API
// to return the response as a JSON object (the end point still defaults to
// returning an HTTP response with a redirect for non-JavaScript clients).
//
// We use HTTP POST requests with CSRF Tokens to protect against CSRF attacks.

import { useState, useEffect, useContext, createContext, createElement } from 'react'
import logger from '../lib/logger'
import parseUrl from '../lib/parse-url'

// This behaviour mirrors the default behaviour for getting the site name that
// happens server side in server/index.js
// 1. An empty value is legitimate when the code is being invoked client side as
//    relative URLs are valid in that context and so defaults to empty.
// 2. When invoked server side the value is picked up from an environment
//    variable and defaults to 'http://localhost:3000'.
const __NEXTAUTH = {
  baseUrl: parseUrl(process.env.NEXTAUTH_URL || process.env.VERCEL_URL).baseUrl,
  basePath: parseUrl(process.env.NEXTAUTH_URL).basePath,
  keepAlive: 0, // 0 == disabled (don't send); 60 == send every 60 seconds
  clientMaxAge: 0, // 0 == disabled (only use cache); 60 == sync if last checked > 60 seconds ago
  // Properties starting with _ are used for tracking internal app state
  _clientLastSync: 0, // used for timestamp since last sycned (in seconds)
  _clientSyncTimer: null, // stores timer for poll interval
  _eventListenersAdded: false, // tracks if event listeners have been added,
  _clientSession: undefined, // stores last session response from hook,
  // Generate a unique ID to make it possible to identify when a message
  // was sent from this tab/window so it can be ignored to avoid event loops.
  _clientId: Math.random().toString(36).substring(2) + Date.now().toString(36),
  // Used to store to function export by getSession() hook
  _getSession: () => {}
}

// Add event listners on load
if (typeof window !== 'undefined') {
  if (__NEXTAUTH._eventListenersAdded === false) {
    __NEXTAUTH._eventListenersAdded = true

    // Listen for storage events and update session if event fired from
    // another window (but suppress firing another event to avoid a loop)
    window.addEventListener('storage', async (event) => {
      if (event.key === 'nextauth.message') {
        const message = JSON.parse(event.newValue)
        if (message?.event === 'session' && message.data) {
          // Ignore storage events fired from the same window that created them
          if (__NEXTAUTH._clientId === message.clientId) {
            return
          }

          // Fetch new session data but pass 'true' to it not to fire an event to
          // avoid an infinite loop.
          //
          // Note: We could pass session data through and do something like
          // `setData(message.data)` but that can cause problems depending
          // on how the session object is being used in the client; it is
          // more robust to have each window/tab fetch it's own copy of the
          // session object rather than share it across instances.
          await __NEXTAUTH._getSession({ event: 'storage' })
        }
      }
    })

    // Listen for document visibilitychange events
    let hidden, visibilityChange
    if (typeof document.hidden !== 'undefined') { // Opera 12.10 and Firefox 18 and later support
      hidden = 'hidden'
      visibilityChange = 'visibilitychange'
    } else if (typeof document.msHidden !== 'undefined') {
      hidden = 'msHidden'
      visibilityChange = 'msvisibilitychange'
    } else if (typeof document.webkitHidden !== 'undefined') {
      hidden = 'webkitHidden'
      visibilityChange = 'webkitvisibilitychange'
    }
    const handleVisibilityChange = () => !document[hidden] && __NEXTAUTH._getSession({ event: visibilityChange })
    document.addEventListener('visibilitychange', handleVisibilityChange, false)
  }
}

// Method to set options. The documented way is to use the provider, but this
// method is being left in as an alternative, that will be helpful if/when we
// expose a vanilla JavaScript version that doesn't depend on React.
const setOptions = ({
  baseUrl,
  basePath,
  clientMaxAge,
  keepAlive
} = {}) => {
  if (baseUrl) { __NEXTAUTH.baseUrl = baseUrl }
  if (basePath) { __NEXTAUTH.basePath = basePath }
  if (clientMaxAge) { __NEXTAUTH.clientMaxAge = clientMaxAge }
  if (keepAlive) {
    __NEXTAUTH.keepAlive = keepAlive

    if (typeof window !== 'undefined' && keepAlive > 0) {
      // Clear existing timer (if there is one)
      if (__NEXTAUTH._clientSyncTimer !== null) { clearTimeout(__NEXTAUTH._clientSyncTimer) }

      // Set next timer to trigger in number of seconds
      __NEXTAUTH._clientSyncTimer = setTimeout(async () => {
        // Only invoke keepalive when a session exists
        if (__NEXTAUTH._clientSession) {
          await __NEXTAUTH._getSession({ event: 'timer' })
        }
      }, keepAlive * 1000)
    }
  }
}

// Universal method (client + server)
// If passed 'appContext' via getInitialProps() in _app.js then get the req
// object from ctx and use that for the req value to allow getSession() to
// work seemlessly in getInitialProps() on server side pages *and* in _app.js.
export async function getSession ({ ctx, req = ctx?.req, triggerEvent = true } = {}) {
  const baseUrl = _apiBaseUrl()
  const fetchOptions = req ? { headers: { cookie: req.headers.cookie } } : {}
  const session = await _fetchData(`${baseUrl}/session`, fetchOptions)
  if (triggerEvent) {
    _sendMessage({ event: 'session', data: { trigger: 'getSession' } })
  }
  return session
}

// Universal method (client + server)
// If passed 'appContext' via getInitialProps() in _app.js then get the req
// object from ctx and use that for the req value to allow getCsrfToken() to
// work seemlessly in getInitialProps() on server side pages *and* in _app.js.
async function getCsrfToken ({ ctx, req = ctx?.req } = {}) {
  const baseUrl = _apiBaseUrl()
  const fetchOptions = req ? { headers: { cookie: req.headers.cookie } } : {}
  const data = await _fetchData(`${baseUrl}/csrf`, fetchOptions)
  return data && data.csrfToken ? data.csrfToken : null
}

// Universal method (client + server); does not require request headers
const getProviders = async () => {
  const baseUrl = _apiBaseUrl()
  return _fetchData(`${baseUrl}/providers`)
}

// Context to store session data globally
const SessionContext = createContext()

// Client side method
export const useSession = (session) => {
  // Try to use context if we can
  const value = useContext(SessionContext)

  // If we have no Provider in the tree, call the actual hook
  if (value === undefined) {
    return _useSessionHook(session)
  }

  return value
}

// Internal hook for getting session from the api.
const _useSessionHook = (session) => {
  const [data, setData] = useState(session)
  const [loading, setLoading] = useState(true)

  useEffect(() => {
    const _getSession = async ({ event = null } = {}) => {
      try {
        const triggredByEvent = (event !== null)
        const triggeredByStorageEvent = !!((event && event === 'storage'))

        const clientMaxAge = __NEXTAUTH.clientMaxAge
        const clientLastSync = parseInt(__NEXTAUTH._clientLastSync)
        const currentTime = Math.floor(new Date().getTime() / 1000)
        const clientSession = __NEXTAUTH._clientSession

        // Updates triggered by a storage event *always* trigger an update and we
        // always update if we don't have any value for the current session state.
        if (triggeredByStorageEvent === false && clientSession !== undefined) {
          if (clientMaxAge === 0 && triggredByEvent !== true) {
            // If there is no time defined for when a session should be considered
            // stale, then it's okay to use the value we have until an event is
            // triggered which updates it.
            return
          } else if (clientMaxAge > 0 && clientSession === null) {
            // If the client doesn't have a session then we don't need to call
            // the server to check if it does (if they have signed in via another
            // tab or window that will come through as a triggeredByStorageEvent
            // event and will skip this logic)
            return
          } else if (clientMaxAge > 0 && currentTime < (clientLastSync + clientMaxAge)) {
            // If the session freshness is within clientMaxAge then don't request
            // it again on this call (avoids too many invokations).
            return
          }
        }

        if (clientSession === undefined) { __NEXTAUTH._clientSession = null }

        // Update clientLastSync before making response to avoid repeated
        // invokations that would otherwise be triggered while we are still
        // waiting for a response.
        __NEXTAUTH._clientLastSync = Math.floor(new Date().getTime() / 1000)

        // If this call was invoked via a storage event (i.e. another window) then
        // tell getSession not to trigger an event when it calls to avoid an
        // infinate loop.
        const triggerEvent = (triggeredByStorageEvent === false)
        const newClientSessionData = await getSession({ triggerEvent })

        // Save session state internally, just so we can track that we've checked
        // if a session exists at least once.
        __NEXTAUTH._clientSession = newClientSessionData

        setData(newClientSessionData)
        setLoading(false)
      } catch (error) {
        logger.error('CLIENT_USE_SESSION_ERROR', error)
      }
    }

    __NEXTAUTH._getSession = _getSession

    _getSession()
  })
  return [data, loading]
}

/**
 * Client-side method to initiate a signin flow
 * or send the user to the signin page listing all possible providers.
 * (Automatically adds the CSRF token to the request)
 * @see https://next-auth.js.org/getting-started/client#signin
 * @param {string} [provider]
 * @param {SignInOptions} [options]
 * @param {object} [authorizationParams]
 * @return {Promise<SignInResponse | undefined>}
 * @typedef {{callbackUrl?: string; redirect?: boolean}} SignInOptions
 * @typedef {{error: string | null; status: number; ok: boolean}} SignInResponse
 */
export async function signIn (provider, options = {}, authorizationParams = {}) {
  const {
    callbackUrl = window.location,
    redirect = true
  } = options

  const baseUrl = _apiBaseUrl()
  const providers = await getProviders()

  // Redirect to sign in page if no valid provider specified
  if (!(provider in providers)) {
    // If Provider not recognized, redirect to sign in page
    window.location = `${baseUrl}/signin?callbackUrl=${encodeURIComponent(callbackUrl)}`
    return
  }
  const isCredentials = providers[provider].type === 'credentials'
  const signInUrl = isCredentials
    ? `${baseUrl}/callback/${provider}`
    : `${baseUrl}/signin/${provider}`

  // If is any other provider type, POST to provider URL with CSRF Token,
  // callback URL and any other parameters supplied.
  const fetchOptions = {
    method: 'post',
    headers: {
      'Content-Type': 'application/x-www-form-urlencoded'
    },
    body: new URLSearchParams({
      ...options,
      csrfToken: await getCsrfToken(),
      callbackUrl,
      json: true
    })
  }
  const _signInUrl = `${signInUrl}?${new URLSearchParams(authorizationParams)}`
  const res = await fetch(_signInUrl, fetchOptions)
  const data = await res.json()
  if (redirect || !isCredentials) {
    window.location = data.url ?? callbackUrl
    return
  }

  const error = new URL(data.url).searchParams.get('error')
<<<<<<< HEAD
  return {
    error,
    status: res.status,
    ok: res.ok
=======

  if (res.ok) {
    await __NEXTAUTH._getSession({ event: 'storage' })
  }

  return {
    error,
    status: res.status,
    ok: res.ok,
    url: error ? null : data.url
>>>>>>> 87d43e40
  }
}

/**
 * Signs the user out, by removing the session cookie.
 * (Automatically adds the CSRF token to the request)
 * @param {SignOutOptions} [options]
 * @returns {Promise<{url?: string} | undefined>}
 * @typedef {{callbackUrl?: string; redirect?: boolean;}} SignOutOptions
 */
export async function signOut (options = {}) {
  const {
    callbackUrl = window.location,
    redirect = true
  } = options
  const baseUrl = _apiBaseUrl()
  const fetchOptions = {
    method: 'post',
    headers: {
      'Content-Type': 'application/x-www-form-urlencoded'
    },
    body: new URLSearchParams({
      csrfToken: await getCsrfToken(),
      callbackUrl,
      json: true
    })
  }
  const res = await fetch(`${baseUrl}/signout`, fetchOptions)
  const data = await res.json()
  _sendMessage({ event: 'session', data: { trigger: 'signout' } })
  if (redirect) {
    window.location = data.url ?? callbackUrl
    return
  }

<<<<<<< HEAD
=======
  await __NEXTAUTH._getSession({ event: 'storage' })

>>>>>>> 87d43e40
  return data
}

// Provider to wrap the app in to make session data available globally
export const Provider = ({ children, session, options }) => {
  setOptions(options)
  return createElement(SessionContext.Provider, { value: useSession(session) }, children)
}

const _fetchData = async (url, options = {}) => {
  try {
    const res = await fetch(url, options)
    const data = await res.json()
    return Promise.resolve(Object.keys(data).length > 0 ? data : null) // Return null if data empty
  } catch (error) {
    logger.error('CLIENT_FETCH_ERROR', url, error)
    return Promise.resolve(null)
  }
}

const _apiBaseUrl = () => {
  if (typeof window === 'undefined') {
    // NEXTAUTH_URL should always be set explicitly to support server side calls - log warning if not set
    if (!process.env.NEXTAUTH_URL) { logger.warn('NEXTAUTH_URL', 'NEXTAUTH_URL environment variable not set') }

    // Return absolute path when called server side
    return `${__NEXTAUTH.baseUrl}${__NEXTAUTH.basePath}`
  } else {
    // Return relative path when called client side
    return __NEXTAUTH.basePath
  }
}

const _sendMessage = (message) => {
  if (typeof localStorage !== 'undefined') {
    const timestamp = Math.floor(new Date().getTime() / 1000)
    localStorage.setItem('nextauth.message', JSON.stringify({ ...message, clientId: __NEXTAUTH._clientId, timestamp })) // eslint-disable-line
  }
}

export default {
  getSession,
  getCsrfToken,
  getProviders,
  useSession,
  signIn,
  signOut,
  Provider,
  /* Deprecated / unsupported features below this line */
  // Use setOptions() set options globally in the app.
  setOptions,
  // Some methods are exported with more than one name. This provides some
  // flexibility over how they can be invoked and backwards compatibility
  // with earlier releases.
  options: setOptions,
  session: getSession,
  providers: getProviders,
  csrfToken: getCsrfToken,
  signin: signIn,
  signout: signOut
}<|MERGE_RESOLUTION|>--- conflicted
+++ resolved
@@ -283,13 +283,6 @@
   }
 
   const error = new URL(data.url).searchParams.get('error')
-<<<<<<< HEAD
-  return {
-    error,
-    status: res.status,
-    ok: res.ok
-=======
-
   if (res.ok) {
     await __NEXTAUTH._getSession({ event: 'storage' })
   }
@@ -299,7 +292,6 @@
     status: res.status,
     ok: res.ok,
     url: error ? null : data.url
->>>>>>> 87d43e40
   }
 }
 
@@ -335,11 +327,8 @@
     return
   }
 
-<<<<<<< HEAD
-=======
   await __NEXTAUTH._getSession({ event: 'storage' })
 
->>>>>>> 87d43e40
   return data
 }
 
