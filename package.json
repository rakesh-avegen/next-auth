--- conflicted
+++ resolved
@@ -85,11 +85,7 @@
     "mongodb": "^3.5.9",
     "mssql": "^6.2.1",
     "mysql": "^2.18.1",
-<<<<<<< HEAD
-    "next": "^10.0.3",
-=======
     "next": "^10.0.5",
->>>>>>> afb5082a
     "pg": "^8.2.1",
     "postcss-cli": "^7.1.1",
     "postcss-nested": "^4.2.1",
@@ -105,14 +101,10 @@
     "project": "./tsconfig.json",
     "ignore": [
       "test/",
-<<<<<<< HEAD
-      "**/*.d.ts"
-=======
       "next-env.d.ts"
     ],
     "globals": [
       "fetch"
->>>>>>> afb5082a
     ]
   }
 }